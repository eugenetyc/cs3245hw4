This is the README file for A0183871W-A0173165E-A0136174H-A0171638Y's submission

== Python Version ==

We're using Python Version 3.6.8 for this assignment.

== General Notes about this assignment ==

***INDEXING PHASE***

During the indexing phase, we firstly read the single csv file to separate it into individual legal documents. These individual documents are represented by
a dictionary with keys ('doc_id', 'title', 'content', 'date_posted', 'court') using the immediate information available in the csv file. These document-specific 
values are then used to generate positional indexes for title, content, date_posted, and court, with the terms of these positional indexes obtained via the 
generate_positional_indexes function, which first tokenises, filters punctuations, casefolds to lowercase, and then stems words appearing in the respective 
fields/zones. Once again, these positional indexes, which are specific to a particular document, will be stored in the document's dictionary. We repeat this
to obtain a dictionary representation for all documents, and store all documents in set_of_documents. Moreover, we use all the positional indexes to 
accumulate the counts and identify the top K (K is an arbitrary number specified at the top of the index.py file) and store them in the last dictionary entry 
document[top_K] for every document. This is to facilitate Rocchio Algorithm Query Refinement later on during searches.

To save on indexing space, we also employ gap encoding and variable byte encoding for positional indices. We first gap encode everything, afterwards using an external file to do variable byte encoding.

Once the set_of_documents contains all documents, we accumulate in tokens_list all the positional indexes for each term, regardless of which zone/field it 
appears as. The tokens_list is sorted by term, then doc_id, then by title, court, date_posted, and finally content. Once we have all this information sorted,
we can now begin creating PostingLists for each term and fill them up with their relevant Postings. Note that here, all Postings are stored in the 
term-specific PostingList regardless of which zone/field it appears in. Also note that each Posting represents a doc_id, the zone/field of the Posting, and 
the positional index showing all positions of the term in that document's specific zone/field.

Next, as with previous homeworks, we store and write all the useful information. The postings file postings.txt will contain all the PostingLists, while the
dictionary file dictionary.txt is used to store the dictionary containing term:file cursor values, a dictionary containing all document lengths, and the
dictionary that stores the top K terms for each document (this is used for Rocchio Algorithm later on).

***SEARCH PHASE***

We begin by loading the previously stored data: the PostingList file cursor values, all document lengths for subsequent normalisation, and all doc_ids with their 
top K most common terms, which will be used for optimisation. We will then parse the query file, with the first line being the actual query and subsequent lines 
(which represent documents marked as relevant by the law experts) into an array relevant_docids. We will now begin search.

Firstly, the parse_query function takes in the query and calls split_query to obtain words to process into terms later on. This process also determines the search 
type. Here, in split_query, we are splitting the original query given from the query file into either words of length 1, or phrases (identified by double 
inverted commas in a phrasal query). In the process, if we encounter the Boolean Retrival keyword "AND", we know this is a boolean query and set is_boolean_query 
to True. Otherwise, we will process this term in a free-text query. Please note that phrasal queries will be performed as part of processing in boolean query.
However, if the query is purely phrasal, we will treat it as a free-text query, which will then be processed as a phrasal query. A phrasal query can easily be 
identified by spaces (" ") in its term, because split_query produces the respective phrases whenever it encounters the double inverted commas. At the end of
this function, we will have a sequence of words and phrases. Once done, the free-text or boolean query (which contains any phrasal queries) is then executed.

DIFFERENT TYPES OF SEARCH QUERIES:

Note: Phrasal queries are done by finding PostingLists for each individual term, and then performing an AND merge. This way, we are able to get the final 
documents containing all the terms in the phrase. In our program, since phrasal queries may occur in a mixture of queries with free-text queries or boolean
queries, we classify them (by default as free-text, otherwise with whatever it is in a mixture of queries with) and run them together with those queries.

1. Free-text queries

For free-text queries, query expansion is implemented. We first take in the list of words/phrases in the query terms and measure the query term weight of 
each individual words/phrases. If the weight is more than or equal to a particular threshold, query expansion is done on it. This is to avoid query expansion
on every word and phrases, and only to be done on the important words. Once the query is expanded, the list of words/phreases are then processed.

We process the words/phrases into final index terms by filtering through punctuations and removing some of them like apostrophes. As 
this process can possibly generate additional unneeded spaces, we will then remove these unnecessary spaces to prevent them from being detected as a term. Next, 
we will perform scoring and ranking, and possibly query refinement via the Rocchio Algorithm if needed. Note that here, we have knowledge of the documents that the
law expert marked as relevant, so we can perform the query refinement for free-text queries which are not entirely phrasal queries.

To facilitate the Rocchio Algorithm, we use the previously obtained list of top K most common terms of each relevant-marked document, and obtain their union, along
with those in the current query. This is done regardless of whether Rocchio is actually performed, as there is a high chance that the query is not entirely phrasal. 

Next, we will go through all the query terms to calculate score contributions first, before moving on to those in the union but are not in the query. This happens in
the following manner:

1. Obtain PostingList for the current term, performing a phrasal query if the current term is a phrase. 
2. If there is no such PostingList, this term is an invalid term and we move on to the next term. Else, if phrasal query gives an empty PostingList, there is zero score
contribution so we simply move on to the next term also.
3. Calculate the ltc weight for the current query term.
4. If Rocchio Algorithm is used for query refinement, remove the current term from the union set of accumulated terms. Perform the query refinement by calculating the
centroid of the relevant-marked documents for this current term. To do this, since the PostingList may contain several Postings belonging to the same document, we will
consider all the occurrences throughout the document (regardless of field/zone) and then calculate their ltc scores (to be consistent with the ltc scheme for query vector)
before normalising (to consider the term distribution within the document), dividing this accumulated value by the individual document's length. We then accumulate all 
these normalised values, and average them by dividing by total number of relevant-marked documents. If this value is positive and non-zero, we add it to let it influence 
the initial query's value for this current term. Here, we use EMPHASIS_ON_ORIG and EMPHASIS_ON_RELDOC to determine how much the refined query's value will be influenced 
by the original query value and the relevant documents' value, respectively.
5. Calculate/Accumulate the score contribution from the current term for the documents that contain this current term. Here, we use the lnc.ltc scheme. Moreover, as we
recognise the importance of fields, each field will have a multiplier attached to it to yield a differently-scaled score contribution.
6. Repeat the above for all the terms in the original query, removing the query's term from the unioned set each time.
7. If the query is not entirely phrasal, we will perform Rocchio Algorithm for the remaining terms in the unioned set. Once again, we will remove (from the unioned set) 
the term we are currently considering for score contributions to documents each time. Note that the main difference here, compared to the terms previously considered which
appear in the query, is that the query's inital value is 0 because it does not contain these terms. So, the score contribution is now derived from the relevant-marked 
documents' centroid values, and not from the initial query (which has a value of 0 for this term). We will calculate the score contributions for all these terms, 
eventually updating document scores for all documents that contain terms once in this unioned set of terms.
8. Finally, we will perform normalisation on the lnc.ltc scores obtained from all the above score contributions, and perform some post-processing to emphasise documents
which contain terms in the initial query. Documents which are relevant will therefore be shown with the highest scores first.


2. Boolean queries

Meanwhile, for boolean queries, only "AND" operatore are supported. Hence, "AND" operation is conducted on all the words/phrases that appear in boolean query. 

Firstly, all "AND" keyword are removed from the query. Similiarly, we process the words/phrases into final index terms by filtering through punctuations. We then obtain 
the PostingList for the word/phrase. 

It is to note that when processing phrases, because gap encoding is used to store the position of the posting, we would need to add the previous values to obtain the 
actual positional index. Then, the actual positional indexes are compared to ensure that the query terms are next to each other.
The merging of the positions is done as per the lecture, where we look for terms that have position +1 of the original query.

<<<<<<< HEAD
Once the PostingLists for the word/phrase is obtained, they are then merged (if a phrase) to obtain a PostingList where all the query terms appear in the listed document. 
The final posting list are then ranked. Scores are added for every query term present in the document. The scores are dependent on which field the term appears in. 
=======
For the purposes of this project, we only merge the positions if the fields and the doc_id of the Posting is the same, due to the way we calculated positional indices in the first step

Once the postinglist for the word/phrase is obtained, they are then merged to obtain a posting lists where all the query terms appears in the listed document. 
The final posting list are then ranked. Scores are added for every query term present in the document. The score are dependent on which field the term appears in. 
>>>>>>> 64dcf469
Terms that are the doc_id have higher score, followed by title, court then content. After the scores are tallied, the document with the highest score are placed first in the output.

However, because of the nature of intersection operations, it is highly likely that we will not get any results from the strict boolean query.
This problem is further compounded by Prof Jin's post on forum that the boolean match must be exact. 
Hence, we use the relevant doc ids provided by the judge and apply Rocchio on them to get a list of likely documents that match it.
We weight these documents less than any boolean result, as the boolean result is likely to be rarer, so to speak. We merge the boolean and Rocchio results and return it accordingly.

EXPERIMENTS

We have quite a few arbitrary values: 
- K (index.py) determines how many most common terms of a document do we store in the index, which will then affect how many terms we will use for the Rocchio Algorithm
- EMPHASIS_ON_ORIG (search.py) determines how much emphasis we place on the original query's value for a particular term's score in the Rocchio Algorithm
- EMPHASIS_ON_RELDOC (search.py) determines how much emphasis we place on the relevant-marked documents for a particular term's score in the Rocchio Algorithm
- EMPHASIS_ORIG_MULTIPLIER_POSTPROCESSING multiplies the score for terms that appear in the original query, which we understand to be more significant
- There are also multipliers for the type of field/zone that the term appears in, which affects the score contribution of these Postings for their associated document.

We have played around and varied them to try to optimise our search results, but due to the limited number of times that the leaderboards is generated (because it takes
rather long to generate), these values may not be the most optimal. Still, we have tried on our end to find optimal values.

Workload

The team split work objectively, with one person focusing on overall architecture (such as the functional skeleton), one on Rocchio Algorithm, one on Query Expension via
Manual Thesaurus, and one on documentation. Moreover, we overlap and check on one anothers' parts.

== Files included with this submission ==

index.py - the file to initiate indexing
search.py - the file containing rules on how to perform each search
dictionary.txt - the generated dictionary containing the term to file cursor of PostingList mappings, all document lengths, and the term to top K term mappings.
postings.txt - the file containing all the PostingLists for all the terms
encode.py - This is the external file we use to do variable byte encoding. The source is acknowledged at the top of the file
BONUS.docx - the file containing explanation on our query expansion/refinement techniques

== Statement of individual work ==

Please put a "x" (without the double quotes) into the bracket of the appropriate statement.

[X] We, A0183871W-A0173165E-A0136174H-A0171638Y, certify that we have followed 
the CS 3245 Information Retrieval class guidelines for homework assignments.  
In particular, we expressly vow that we have followed the Facebook rule in 
discussing with others in doing the assignment and did not take notes (digital or
printed) from the discussions.  

We suggest that we should be graded as follows:

We suggest that we should be marked more with regard to our actual techniques, and not so much on the arbitrary values we chose (which are largely 
experimental) that will give different ranking results.

== References ==

https://github.com/utahta/pyvbcode/blob/master/vbcode.py - Variable byte encoding code<|MERGE_RESOLUTION|>--- conflicted
+++ resolved
@@ -100,15 +100,12 @@
 actual positional index. Then, the actual positional indexes are compared to ensure that the query terms are next to each other.
 The merging of the positions is done as per the lecture, where we look for terms that have position +1 of the original query.
 
-<<<<<<< HEAD
+
+For the purposes of this project, we only merge the positions if the fields and the doc_id of the Posting is the same, due to the way we calculated positional indices in the first step
+
 Once the PostingLists for the word/phrase is obtained, they are then merged (if a phrase) to obtain a PostingList where all the query terms appear in the listed document. 
 The final posting list are then ranked. Scores are added for every query term present in the document. The scores are dependent on which field the term appears in. 
-=======
-For the purposes of this project, we only merge the positions if the fields and the doc_id of the Posting is the same, due to the way we calculated positional indices in the first step
 
-Once the postinglist for the word/phrase is obtained, they are then merged to obtain a posting lists where all the query terms appears in the listed document. 
-The final posting list are then ranked. Scores are added for every query term present in the document. The score are dependent on which field the term appears in. 
->>>>>>> 64dcf469
 Terms that are the doc_id have higher score, followed by title, court then content. After the scores are tallied, the document with the highest score are placed first in the output.
 
 However, because of the nature of intersection operations, it is highly likely that we will not get any results from the strict boolean query.
