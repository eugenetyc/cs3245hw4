This is the README file for A0183871W-A0173165E-A0136174H-A0171638Y's submission

== Python Version ==

We're using Python Version 3.6.8 for this assignment.

== General Notes about this assignment ==

***INDEXING PHASE***

During the indexing phase, we firstly read the single csv file to separate it into individual legal documents. These individual documents are represented by
a dictionary with keys ('doc_id', 'title', 'content', 'date_posted', 'court') using the immediate information available in the csv file. These document-specific 
values are then used to generate positional indexes for title, content, date_posted, and court, with the terms of these positional indexes obtained via the 
generate_positional_indexes function, which first tokenises, filters punctuations, casefolds to lowercase, and then stems words appearing in the respective 
fields/zones. Once again, these positional indexes, which are specific to a particular document, will be stored in the document's dictionary. We repeat this
to obtain a dictionary representation for all documents, and store all documents in set_of_documents. Moreover, we use all the positional indexes to 
accumulate the counts and identify the top K terms for each document (K is an arbitrary number specified at the top of the index.py file) and store them in the 
dictionary entry document[top_K] for every document. This is to facilitate Rocchio Algorithm Query Refinement later on during searches.

To save on indexing space, we also employ gap encoding and variable byte encoding for positional indices. We first gap encode everything, and afterwards use an
external file/library to do variable byte encoding.

Once the set_of_documents contains all documents, we accumulate in tokens_list all the positional indexes for each term, regardless of which zone/field it 
appears as. The tokens_list indexes are sorted by term, then doc_id, then by title, court, date_posted, and finally content. Once we have all this information 
sorted, we can now begin creating PostingLists for each term and fill them up with their relevant Postings. Note that here, all Postings are stored in the 
term-specific PostingList regardless of which zone/field it represents, as long as they are the same dictionary term. Also note that each Posting represents 
a doc_id, the zone/field of the Posting, and the positional index showing all positions of the term in that document's specific zone/field.

Next, as with previous homeworks, we store and write all the useful information. The postings file postings.txt will contain all the PostingLists, while the
dictionary file dictionary.txt is used to store the dictionary containing term:file cursor values, a dictionary containing all document lengths, and the
dictionary that stores the top K terms for each document (this is used for Rocchio Algorithm later on).

***SEARCH PHASE***

We begin by loading the previously stored data: the PostingList file cursor values, all document lengths for subsequent normalisation, and all doc_ids with their 
top K most common terms, which will be used for optimisation. We will then parse the query file, with the first line being the actual query and subsequent lines 
(which represent documents marked as relevant by the law experts) into an array called relevant_docids. We will now begin search.

Firstly, the parse_query function takes in the query and calls split_query to obtain words to process into terms later on. This process also determines the search 
type. Here, in split_query, we are splitting the original query given from the query file into either words of length 1, or phrases (identified by double 
inverted commas in a phrasal query). In the process, if we encounter the Boolean Retrival keyword "AND", we know this is a boolean query and set is_boolean_query 
to True. Otherwise, we will process this term in a free-text query. 

<<<<<<< HEAD
Please note that phrasal queries (appearing with "AND") will be performed as part of a boolean query. However, if the query is purely phrasal, we will process it 
as a free-text query, which will then be processed as a purely phrasal query. In other words, if the entire query contains only one phrase and nothing else, it 
will be processed as part of free-text query. If the entire query contains more than one phrase, or contains a phrase combined with "AND" keyword(s), then it is 
considered a boolean query. A phrasal query can easily be identified by spaces (" ") in its term, because the split_query function produces the respective phrases 
whenever it encounters the double inverted commas. At the end of this function, we will have a sequence of words and phrases. Once done, the free-text or boolean 
=======
Please note that phrasal queries (appearing with "AND") will be performed as part of a boolean query. A phrasal query can easily be identified by spaces (" ") in its term, because the split_query function produces the respective phrases 
whenever it encounters the double inverted commas. As long as the statement has a quotation mark pair, it will be parsed as a boolean query.
At the end of this function, we will have a sequence of words and phrases. Once done, the free-text or boolean 
>>>>>>> bc5198c3
query (which contains any phrasal queries) is then executed.

DIFFERENT TYPES OF SEARCH QUERIES:

Note: Phrasal queries are done by finding PostingLists for each individual term, and then performing an AND merge. This way, we are able to get the final 
documents containing all the terms in the phrase. In our program, since phrasal queries may occur in a mixture of queries with free-text queries or boolean
queries, we classify them appropriately in our program (as mentioned above) and run them together with those queries.

1. Free-text queries

For free-text queries, query expansion is implemented. We first take in the list of words/phrases in the query terms and measure their weight of to identify the
more significant terms that we should expand on. If the weight is more than or equal to a particular threshold, query expansion is done on it. This avoids 
unnecessary query expansion, which can affect the performance/accuracy of our results. Once the query is expanded, we have a finalised list of words/phrases to
process for the free-text query.

We process the words/phrases into final index terms by filtering through punctuations, replacing some of them with spaces and removing some of them (e.g. 
apostrophes). As this process can possibly generate additional unneeded spaces, we will remove these unnecessary spaces to prevent them from being detected as 
a term. Next, we will perform scoring and ranking, and possibly query refinement via the Rocchio Algorithm if needed. Note that here, with knowledge of the 
which documents are relevant, we can perform the query refinement for free-text queries which are not entirely phrasal queries (a query with only one phrase).

To facilitate the Rocchio Algorithm, we use the previously obtained list of top K most common terms of each relevant-marked document, and obtain their union
with those in the current query. This is done regardless of whether the Rocchio Algorithm is actually performed, as there is a high chance that the query is 
not entirely phrasal. As the Rocchio Algorithm is performed term-wise, the corresponding terms are removed accordingly.

Next, we will go through all the query terms to calculate score contributions first, before moving on to those in the union but are not in the query. This happens 
term-wise in the following manner:

1. Obtain PostingList for the current term, performing a phrasal query if the current term is a phrase. 
2. If there is no such PostingList, this term is an invalid term and we move on to the next term. Else, if phrasal query gives an empty PostingList, there is a 
score contribution of zero so we simply move on to the next term.
3. Calculate the ltc weight for the current query term.


(If Rocchio Algorithm is performed)
4. If Rocchio Algorithm is used for query refinement, remove the current term from the unioned-set of accumulated terms to mark it as done. Perform the query 
refinement by calculating the centroid of the relevant-marked documents for this current term. To do this, since the PostingList may contain several Postings 
belonging to the same document (but of different zones/fields), we will consider all the occurrences throughout the document (regardless of field/zone) and then 
calculate their ltc scores (consistent with ltc scheme for query vector) before dividing this by their document length (to consider the term distribution within
the document). We then accumulate all these values and average them by dividing by total number of relevant-marked documents to find the centroid's value. If this 
value is positive and non-zero, we add it to let it influence the initial query's value for this current term. Here, we use EMPHASIS_ON_ORIG and EMPHASIS_ON_RELDOC
to determine how much the refined query's value will be influenced by the original query value and the relevant documents' value, respectively.


5. Calculate/Accumulate the score contribution from the current term for the documents that contain this current term. Here, we use the lnc.ltc scheme. Moreover, 
as we recognise the importance of fields, each field will have a multiplier attached to it to yield a differently-scaled score contribution.
6. Repeat the above for all the terms in the original query, removing the query's term from the unioned set each time.


(If Rocchio Algorithm is performed)
7. If the query is not entirely phrasal, we will perform Rocchio Algorithm for the remaining/untouched terms in the unioned set. Once again, we will remove the 
current term each time to mark it as done. Note that the main difference here, compared to the terms which appear in the query, is that the query's inital value 
is 0 because it does not contain these terms. So, the score contribution is now derived entirely from the relevant-marked documents' centroid values. This is done
for all the terms in the unioned set.


8. Finally, once we have all the accumulated scores, we will perform normalisation on these lnc.ltc scores obtained from all the above score contributions, and do
some post-processing (using a multiplier) to emphasise documents which contain terms in the initial query. Documents which are relevant will therefore be ranked 
higher.


2. Boolean queries

Meanwhile, for boolean queries, only "AND" operators are supported. Hence, "AND" operation is conducted on all the words/phrases that appear in boolean query. 

Firstly, all "AND" keywords are removed from the query to identify every query term/phrase. We process these words/phrases into final index terms by filtering 
through punctuations (as with free-text queries). We then obtain the PostingList for each processed word/phrase. 

Once the PostingLists for each word/phrase is obtained, they are then merged to obtain a PostingList where all the query terms appear in the listed document. 
The final posting list are then ranked. Scores are added for every query term present in the document with different fields/zones having a different weightage in scoring. 
Terms appearing as doc_id have higher weighting, followed by title, court then content. After the scores are tallied, documents with the highest scores are shown first,
and those with lowest scores shown last in the output file.

It is important to note that when processing phrases, because gap encoding is used to store the position of the posting in the positional index, we need to repeatedly
add values (representing these gaps) to the previous position to obtain the actual positions. Then, the relevant positions are compared to ensure that the query terms
are indeed next to each other. The merging of these positions is done as per the lecture, where we look for terms that have consecutive positions as with the original
query. For the purposes of this project, we only merge the positions if the fields/zones and the doc_id of the Posting is the same, because the positional indices 
use gap encoding and each positional index is for a different kind of fields/zones.

However, because of the nature of intersection operations, it is highly likely that we will not get any results from the strict boolean query. This problem is further 
compounded by Prof Jin's post on forum that the boolean match must be exact.
If, after a boolean query, we have fewer results than a stated threshold, we will then perform an OR merge for the terms separated by "AND".
If still we do not have enough results, then we break down the phrasal query into individual word terms (no longer a phrase) and perform free-text query with Rocchio
Algorithm (using the relevant doc ids provided by the judge) to get a list of likely documents that match it. However, we weight these documents less than the boolean 
result, as the boolean result is likely to be rarer, and that this is a backup measure. We then merge all our results and return them accordingly.

EXPERIMENTS

We have quite a few arbitrary values: 

- K (index.py) determines how many most common terms of a document do we store in the index, which will then affect how many terms we will use for the Rocchio Algorithm.
It seems that K value of around 12-14 gives better results based on the leaderboard.
- EMPHASIS_ON_ORIG (search.py) determines how much emphasis we place on the original query's value for a particular term's score in the Rocchio Algorithm
- EMPHASIS_ON_RELDOC (search.py) determines how much emphasis we place on the relevant-marked documents for a particular term's score in the Rocchio Algorithm.
It seems placing a lower significance on relevant documents and higher on original query may give better performance.
- EMPHASIS_ORIG_MULTIPLIER_POSTPROCESSING multiplies the score for terms that appear in the original query, which we understand to be more significant.
This is proven to help in ranking document IDs containing the query term higher.
- There are also multipliers for the type of field/zone that the term appears in, which affects the score contribution of these Postings for their associated document.
- We have also experimented with parsing pure phrase queries under free text queries, but assigning 0 weight to them. The code can be seen under the `cosine_score` function. 
However, after checking the forum, we decided to treat them as a boolean query of just a single phrase. We have however, left the experiment code in search.py as reference.

We have played around and varied them to try to optimise our search results, but due to the limited number of times that our index, and the leaderboard can be generated, 
these values may not be the most optimal. Still, we have tried our best on our end to find optimal values.

Workload

The team split work objectively, with one person focusing on overall architecture (such as the functional skeleton), one on Rocchio Algorithm, one on Query Expension via
Manual Thesaurus, and one on documentation. Moreover, we overlap and check on one anothers' parts.

== Files included with this submission ==

index.py - the file to guide the indexing phase.
search.py - the file containing rules on how to perform each search.
dictionary.txt - the generated dictionary containing the term to file cursor of PostingList mappings, all document lengths, and the term to top K term mappings.
postings.txt - the file containing all the PostingLists for all the terms.
encode.py - This is the external file we use to do variable byte encoding. The source is acknowledged at the top of the file.
BONUS.docx - the file containing explanation on our query expansion/refinement techniques.

== Statement of individual work ==

Please put a "x" (without the double quotes) into the bracket of the appropriate statement.

[X] We, A0183871W-A0173165E-A0136174H-A0171638Y, certify that we have followed 
the CS 3245 Information Retrieval class guidelines for homework assignments.  
In particular, we expressly vow that we have followed the Facebook rule in 
discussing with others in doing the assignment and did not take notes (digital or
printed) from the discussions.  

We suggest that we should be graded as follows:

We suggest that we should be marked more with regard to our actual techniques, and not so much on the arbitrary values we chose (which are largely 
experimental) that will give different ranking results.

== References ==

https://github.com/utahta/pyvbcode/blob/master/vbcode.py - Variable byte encoding code<|MERGE_RESOLUTION|>--- conflicted
+++ resolved
@@ -41,17 +41,9 @@
 inverted commas in a phrasal query). In the process, if we encounter the Boolean Retrival keyword "AND", we know this is a boolean query and set is_boolean_query 
 to True. Otherwise, we will process this term in a free-text query. 
 
-<<<<<<< HEAD
-Please note that phrasal queries (appearing with "AND") will be performed as part of a boolean query. However, if the query is purely phrasal, we will process it 
-as a free-text query, which will then be processed as a purely phrasal query. In other words, if the entire query contains only one phrase and nothing else, it 
-will be processed as part of free-text query. If the entire query contains more than one phrase, or contains a phrase combined with "AND" keyword(s), then it is 
-considered a boolean query. A phrasal query can easily be identified by spaces (" ") in its term, because the split_query function produces the respective phrases 
-whenever it encounters the double inverted commas. At the end of this function, we will have a sequence of words and phrases. Once done, the free-text or boolean 
-=======
 Please note that phrasal queries (appearing with "AND") will be performed as part of a boolean query. A phrasal query can easily be identified by spaces (" ") in its term, because the split_query function produces the respective phrases 
 whenever it encounters the double inverted commas. As long as the statement has a quotation mark pair, it will be parsed as a boolean query.
 At the end of this function, we will have a sequence of words and phrases. Once done, the free-text or boolean 
->>>>>>> bc5198c3
 query (which contains any phrasal queries) is then executed.
 
 DIFFERENT TYPES OF SEARCH QUERIES:
