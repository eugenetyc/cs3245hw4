--- conflicted
+++ resolved
@@ -133,12 +133,8 @@
         query_type = "YET DECIDED"
         if " " in term:
             query_type = "PHRASAL"
-<<<<<<< HEAD
-            posting_list_object = perform_phrase_query(term) # do merging of PostingLists
-=======
             posting_list = perform_phrase_query(term) # do merging of PostingLists
 
->>>>>>> 47a97ce8
         else:
             query_type = "FREETEXT"
             posting_list = find_term(term)
