--- conflicted
+++ resolved
@@ -451,11 +451,7 @@
     Note: This is used when there are not enough results for the boolean query (AND)
     """
     phrase_multiplier = 2
-<<<<<<< HEAD
-    query_parse_penalty = 0.05
-=======
     query_parse_penalty = 0.005
->>>>>>> f1cbdf05
     merged_scores = {}
     for term in terms_array:
         term_result = parse_boolean_query([term], [])
@@ -501,11 +497,7 @@
                 if " " in search_term:
                     all_single_words_in_phrases.extend(search_term.split())
             rocchio_results = parse_free_text_query(all_single_words_in_phrases, relevant_docids)
-<<<<<<< HEAD
-            rocchio_results = rocchio_results[:500] if len(rocchio_results) < 500 else rocchio_results
-=======
             rocchio_results = rocchio_results[:500] if len(rocchio_results) > 500 else rocchio_results
->>>>>>> f1cbdf05
 
         merged_scores = {}
         for score, doc_id in boolean_results:
