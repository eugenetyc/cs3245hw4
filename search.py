--- conflicted
+++ resolved
@@ -83,15 +83,9 @@
 
 def boost_score_based_on_field(field, score):
     # TODO: Decide on an appropriate boost value
-<<<<<<< HEAD
     court_boost = 1.5
     date_boost = 2
     title_boost = 4
-=======
-    court_boost = 1.3
-    date_boost = 1.5
-    title_boost = 2
->>>>>>> afe9620a
     if field == Field.TITLE:
         return score * title_boost
     elif field == Field.COURT:
@@ -658,11 +652,7 @@
 
             if len(res) < 5:
                 print(query, "Somethings off here boss")
-<<<<<<< HEAD
                 res.append(("debug", query))
-=======
-            res.append(("debug", query))
->>>>>>> afe9620a
 
             r_file.write(" ".join([str(r[1]) for r in res]) + "\n")
 
